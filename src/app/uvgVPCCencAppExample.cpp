/*****************************************************************************
 * This file is part of uvgVPCCenc V-PCC encoder.
 *
 * Copyright (c) 2024-present, Tampere University, ITU/ISO/IEC, project contributors
 * All rights reserved.
 *
 * Redistribution and use in source and binary forms, with or without modification,
 * are permitted provided that the following conditions are met:
 *
 * * Redistributions of source code must retain the above copyright notice, this
 *   list of conditions and the following disclaimer.
 *
 * * Redistributions in binary form must reproduce the above copyright notice, this
 *   list of conditions and the following disclaimer in the documentation and/or
 *   other materials provided with the distribution.
 *
 * * Neither the name of the Tampere University or ITU/ISO/IEC nor the names of its
 *   contributors may be used to endorse or promote products derived from
 *   this software without specific prior written permission.
 *
 * THIS SOFTWARE IS PROVIDED BY THE COPYRIGHT HOLDERS AND CONTRIBUTORS "AS IS" AND
 * ANY EXPRESS OR IMPLIED WARRANTIES, INCLUDING, BUT NOT LIMITED TO, THE IMPLIED
 * WARRANTIES OF MERCHANTABILITY AND FITNESS FOR A PARTICULAR PURPOSE ARE
 * DISCLAIMED. IN NO EVENT SHALL THE COPYRIGHT HOLDER OR CONTRIBUTORS BE LIABLE FOR
 * ANY DIRECT, INDIRECT, INCIDENTAL, SPECIAL, EXEMPLARY, OR CONSEQUENTIAL DAMAGES
 * INCLUDING, BUT NOT LIMITED TO, PROCUREMENT OF SUBSTITUTE GOODS OR SERVICES;
 * LOSS OF USE, DATA, OR PROFITS; OR BUSINESS INTERRUPTION HOWEVER CAUSED AND ON
 * ANY THEORY OF LIABILITY, WHETHER IN CONTRACT, STRICT LIABILITY, OR TORT
 * SOFTWARE, EVEN IF ADVISED OF THE POSSIBILITY OF SUCH DAMAGE.
 * INCLUDING NEGLIGENCE OR OTHERWISE ARISING IN ANY WAY OUT OF THE USE OF THIS
 ****************************************************************************/

#include <algorithm>
#include <array>
#include <cassert>
#include <csignal>
#include <cstddef>
#include <cstdint>
#include <cstdio>
#include <cstdlib>
#include <exception>
#include <fstream>
#include <iostream>
#include <iterator>
#include <memory>
#include <regex>
#include <semaphore>
#include <span>
#include <sstream>
#include <stdexcept>
#include <string>
#include <thread>
#include <utility>
#include <vector>
#include <filesystem>

#include "../utils/utils.hpp"
#include "cli.hpp"
#include "extras/miniply.h"
#include "uvgvpcc/log.hpp"
#include "uvgvpcc/uvgvpcc.hpp"
<<<<<<< HEAD
=======
#include "../utils/utils.hpp"

#if defined(ENABLE_V3CRTP)
#include <uvgv3crtp/version.h>
#include <uvgv3crtp/v3c_api.h>
#endif
>>>>>>> 0094a052

namespace {

// Semaphores for synchronization.
std::binary_semaphore available_input_slot{0};
std::binary_semaphore filled_input_slot{0};

enum class Retval : std::uint8_t { Running, Failure, Eof };

struct input_handler_args {
    // Parameters passed from main thread to input thread.

    // NOLINTNEXTLINE(cppcoreguidelines-avoid-const-or-ref-data-members)
    const cli::opts_t& opts;

    // Picture and thread status passed from input thread to main thread.
    std::shared_ptr<uvgvpcc_enc::Frame> frame_in;

    Retval retval;
    input_handler_args(const cli::opts_t& opts, std::shared_ptr<uvgvpcc_enc::Frame> frame, Retval retval)
        : opts(opts), frame_in(std::move(frame)), retval(retval) {}
};

const size_t MAX_PATH_SIZE = 4096;
const size_t FORCED_V3C_SIZE_PRECISION = 5;  // Should be enough to hold any V3C unit sizes

/// @brief This function is used to write a number (V3C unit size) to a field of size len.
/// @param value
/// @param dst
/// @param len
void create_bytes(uint64_t value, char* dst, size_t len) {
    const uint64_t mask = 0xFF;
    for (size_t i = 0; i < len; ++i) {
        *std::next(dst, static_cast<std::ptrdiff_t>(len - 1U - i)) = static_cast<char>((value >> (8 * i)) & mask);
        // dst[len - 1 - i] = static_cast<uint8_t>((value >> (8 * i)) & mask);
    }
}

/// @brief Simple wrapper for the miniply library for parsing a .ply file.
/// @param frame
void loadFrameFromPlyFile(const std::shared_ptr<uvgvpcc_enc::Frame>& frame, const size_t& geoBitDepthInput) {
    // uvgVPCCenc currently support only geometry of type unsigned int
    uvgvpcc_enc::Logger::log<uvgvpcc_enc::LogLevel::TRACE>(
        "APPLICATION", "Loading frame " + std::to_string(frame->frameId) + " from " + frame->pointCloudPath + "\n");
    
    if(!std::filesystem::is_regular_file(frame->pointCloudPath)) {
        throw std::runtime_error("\nThis path does not exist: " + frame->pointCloudPath);
    }
    
    miniply::PLYReader reader(frame->pointCloudPath.c_str());
    if (!reader.valid()) {
        throw std::runtime_error("\nThe miniply reader failed to open " + frame->pointCloudPath);
    }

    // In a PLY file, an 'element' is a section of the file (it can be 'vertex' which list all the vertices, 'face' when dealing with
    // polygones etc.)
    bool vertexElementFound = false;
    while (reader.has_element()) {
        if (reader.element_is(miniply::kPLYVertexElement)) {
            vertexElementFound = true;
            break;  // Ensure that the current element is the vertex element for what follow
        }
        reader.next_element();
    }

    if (!vertexElementFound) {
        throw std::runtime_error("miniply : No vertex element (miniply::kPLYVertexElement) was found in this file : " +
                                 frame->pointCloudPath);
    }

    if (!reader.load_element()) {
        throw std::runtime_error("miniply : Vertex element did not load correctly (file: " + frame->pointCloudPath + ")");
    }

    std::array<uint32_t, 3> indicesPos{};  // Indices of position properties in the vertex line
    if (!reader.find_pos(indicesPos.data())) {
        throw std::runtime_error(
            "miniply : Position properties (x,y,z) were not located in the vertex element (file: " + frame->pointCloudPath + ")");
    }

    std::array<uint32_t, 3> indicesCol{};  // Indices of color properties in the vertex line
    if (!reader.find_color(indicesCol.data())) {
        throw std::runtime_error("miniply : Color properties (r,g,b or red,green,blue) were not located in the vertex element (file: " +
                                 frame->pointCloudPath + ")");
    }

    const size_t vertexCount = reader.element()->count;
    frame->pointsGeometry.resize(vertexCount);
    frame->pointsAttribute.resize(vertexCount);

    reader.extract_properties(indicesPos.data(), 3, miniply::PLYPropertyType::UShort, frame->pointsGeometry.data());
    reader.extract_properties(indicesCol.data(), 3, miniply::PLYPropertyType::UChar, frame->pointsAttribute.data());
    frame->printInfo();

    // Check if the point coordinates respect the voxel size
    const bool isCompliant =
        !std::any_of(frame->pointsGeometry.begin(), frame->pointsGeometry.end(),
                     [geoBitDepthInput](const uvgvpcc_enc::Vector3<uvgvpcc_enc::typeGeometryInput>& point) {
                         return (point[0] >> geoBitDepthInput) | (point[1] >> geoBitDepthInput) | (point[2] >> geoBitDepthInput);
                     });

    if (!isCompliant) {
        uvgvpcc_enc::Logger::log<uvgvpcc_enc::LogLevel::ERROR>(
            "APPLICATION",
            "Frame " + std::to_string(frame->frameId) + " from " + frame->pointCloudPath +
                " contains at least one point which does not respect the input voxel size (uvgvpcc_enc::p_->geoBitDepthInput = " +
                std::to_string(geoBitDepthInput) + "). Maximum value is 2^" + std::to_string(geoBitDepthInput) +
                "-1. All faulty points will not be processed.\n");
        std::vector<uvgvpcc_enc::Vector3<uvgvpcc_enc::typeGeometryInput>> pointsGeometryTmp;
        std::vector<uvgvpcc_enc::Vector3<uint8_t>> pointsAttributeTmp;
        pointsGeometryTmp.reserve(frame->pointsGeometry.size());
        pointsAttributeTmp.reserve(frame->pointsGeometry.size());

        for (size_t pointIndex = 0; pointIndex < frame->pointsGeometry.size(); ++pointIndex) {
            const auto& point = frame->pointsGeometry[pointIndex];
            if ((point[0] >> geoBitDepthInput) | (point[1] >> geoBitDepthInput) | (point[2] >> geoBitDepthInput)) continue;
            pointsGeometryTmp.emplace_back(point);
            pointsAttributeTmp.emplace_back(frame->pointsAttribute[pointIndex]);
        }
        frame->pointsGeometry.swap(pointsGeometryTmp);
        frame->pointsAttribute.swap(pointsAttributeTmp);
    }
}

/// @brief Application thread reading the input .ply files.
/// @param args
void inputReadThread(const std::shared_ptr<input_handler_args>& args) {
    const cli::opts_t& appParameters = args->opts;
    size_t frameId = 0;
    bool run = true;
    const size_t totalNbFrames = appParameters.nbFrames * appParameters.nbLoops;
    Retval returnValue = Retval::Running;
    // Producer thread that reads input frames.
    while (run) {
        // Signal that all input frames has been load
        if (appParameters.nbLoops != 0 && frameId == totalNbFrames) {
            available_input_slot.acquire();
            args->frame_in = nullptr;
            args->retval = Retval::Eof;
            filled_input_slot.release();
            break;
        }

        // Produce an item
        std::vector<char> pointCloudPath(MAX_PATH_SIZE);
        const int nbBytes =
            // NOLINTNEXTLINE(cppcoreguidelines-pro-type-vararg,hicpp-vararg)
            snprintf(pointCloudPath.data(), MAX_PATH_SIZE, appParameters.inputPath.c_str(),
                     appParameters.startFrame + (frameId % appParameters.nbFrames));
        if (nbBytes < 0) {
            uvgvpcc_enc::Logger::log<uvgvpcc_enc::LogLevel::FATAL>("APPLICATION",
                                                                   "Error occurred while formatting string storing the point cloud path.\n");
            returnValue = Retval::Failure;
        }
        auto frame = std::make_shared<uvgvpcc_enc::Frame>(frameId, appParameters.startFrame + frameId,
                                                          std::string(pointCloudPath.begin(), pointCloudPath.end()));
        try {
            loadFrameFromPlyFile(frame, args->opts.inputGeoPrecision);
        } catch (const std::runtime_error& e) {
            uvgvpcc_enc::Logger::log<uvgvpcc_enc::LogLevel::FATAL>(
                "APPLICATION", "Caught exception while loading frame " + std::to_string(frameId) + " from " + frame->pointCloudPath + ": " +
                                   std::string(e.what()) + "\n");
            returnValue = Retval::Failure;
        }

        // Signal that an item has been produced
        available_input_slot.acquire();
        args->frame_in = frame;
        if (returnValue == Retval::Failure) {
            args->retval = Retval::Failure;
            run = false;
        } else {
            assert(returnValue == Retval::Running && args->retval == Retval::Running);
        }
        filled_input_slot.release();

        frameId++;
    }
}

/// @brief Application thread writing the final output bitstream.
/// @param chunks
/// @param output_path
void file_writer(uvgvpcc_enc::API::v3c_unit_stream* chunks, const std::string& output_path) {
    std::ofstream file(output_path, std::ios::binary);
    if (!file.is_open()) {
        throw std::runtime_error("Bitstream writing : Could not open output file " + output_path);
    }
    const char v3c_sample_stream_header = static_cast<char>((FORCED_V3C_SIZE_PRECISION - 1U) << 5U);
    file.write(&v3c_sample_stream_header, 1);

    while (true) {
        chunks->available_chunks.acquire();
        chunks->io_mutex.lock();
        const uvgvpcc_enc::API::v3c_chunk& chunk = chunks->v3c_chunks.front();
        if (chunk.data == nullptr && chunk.len == 0) {
            uvgvpcc_enc::Logger::log<uvgvpcc_enc::LogLevel::TRACE>("APPLICATION", "All chunks written to file.\n");
            file.close();
            chunks->io_mutex.unlock();
            break;
        }
        if (chunk.data != nullptr) {
            std::ptrdiff_t ptr = 0;  // Keep track of ptr in the V3C unit stream
            for (const uint64_t current_size : chunk.v3c_unit_sizes) {
                // Create and write the V3C unit size to file
                std::array<char, FORCED_V3C_SIZE_PRECISION> size_field{};
                create_bytes(current_size, size_field.data(), FORCED_V3C_SIZE_PRECISION);
                file.write(size_field.data(), static_cast<std::streamsize>(FORCED_V3C_SIZE_PRECISION));

                // Write the V3C unit to file
                // NOLINTNEXTLINE(concurrency-mt-unsafe)
                file.write(std::next(chunk.data.get(), ptr), static_cast<std::streamsize>(current_size));
                ptr += static_cast<std::ptrdiff_t>(current_size);
            }
        }

        uvgvpcc_enc::Logger::log<uvgvpcc_enc::LogLevel::TRACE>("APPLICATION",
                                                               "Wrote V3C chunk to file, size " + std::to_string(chunk.len) + " bytes.\n");

        chunks->v3c_chunks.pop();
        chunks->io_mutex.unlock();
    }
}

/// @brief Application thread for sending output over RTP.
/// @param chunks
/// @param output_path
void v3c_sender(uvgvpcc_enc::API::v3c_unit_stream* chunks, const std::string dst_address, const uint16_t dst_port) {
#if defined(ENABLE_V3CRTP)

    uvgvpcc_enc::Logger::log<uvgvpcc_enc::LogLevel::TRACE>("APPLICATION", "Using uvgV3CRTP lib version " + uvgV3CRTP::get_version() + "\n");
    
    // ******** Initialize sample stream with input bitstream ***********
    //
    uvgV3CRTP::V3C_State<uvgV3CRTP::V3C_Sender> state(uvgV3CRTP::INIT_FLAGS::VPS | uvgV3CRTP::INIT_FLAGS::AD | uvgV3CRTP::INIT_FLAGS::OVD |
                                                      uvgV3CRTP::INIT_FLAGS::GVD | uvgV3CRTP::INIT_FLAGS::AVD,
                                                      dst_address.c_str(), dst_port  // Receiver address and port
    );                                                                    // Create a new state in a sender configuration
    state.init_sample_stream(FORCED_V3C_SIZE_PRECISION); // Use the forced precision for now
    //
    // ******************************************************************
    if (state.get_error_flag() != uvgV3CRTP::ERROR_TYPE::OK) {
        throw std::runtime_error(std::string("V3C Sender : Error initializing state (message: ") + state.get_error_msg() + ")"); 
    }

    // ******** Send sample stream **********
    //
    // TODO: Currently whole bitstream is stored, but should clear the sample stream at certain points
    // For rate limiting sending
    auto last_sleep_time = std::chrono::high_resolution_clock::now();
    while (state.get_error_flag() == uvgV3CRTP::ERROR_TYPE::OK) {
                
        // Get chunks and add them to state for sending
        chunks->available_chunks.acquire();
        chunks->io_mutex.lock();

        const uvgvpcc_enc::API::v3c_chunk& chunk = chunks->v3c_chunks.front();
        if (chunk.data == nullptr && chunk.len == 0) {
            uvgvpcc_enc::Logger::log<uvgvpcc_enc::LogLevel::TRACE>("APPLICATION", "All chunks sent.\n");
            chunks->io_mutex.unlock();

            break;
        }

        // Add new data to state
        size_t len = chunk.len;
        std::ptrdiff_t ptr = 0;  // Keep track of ptr in the V3C unit stream
        for (const uint64_t current_size : chunk.v3c_unit_sizes) {
            // Add the V3C unit to existing sample stream
            // NOLINTNEXTLINE(concurrency-mt-unsafe)
            state.append_to_sample_stream(std::next(chunk.data.get(), ptr), static_cast<size_t>(current_size));
            ptr += static_cast<std::ptrdiff_t>(current_size);
        }

        chunks->v3c_chunks.pop();
        chunks->io_mutex.unlock();

        // Send newly added data
        while (state.get_error_flag() == uvgV3CRTP::ERROR_TYPE::OK) {
            // Send gof if full
            if(state.cur_gof_is_full()) {
                uvgV3CRTP::send_gof(&state);
                state.next_gof();

                uvgvpcc_enc::Logger::log<uvgvpcc_enc::LogLevel::TRACE>("APPLICATION",
                                                                       "Sent one gof " + std::to_string(len) + " bytes.\n");
            }
            else
            {
            //TODO: track which unit has been sent
            //    for (uint8_t id = 0; id < uvgV3CRTP::NUM_V3C_UNIT_TYPES; id++) {
            //    if (!state.cur_gof_has_unit(uvgV3CRTP::V3C_UNIT_TYPE(id))) continue;

            //    // TODO: send side-channel info

            //    uvgV3CRTP::send_unit(&state, uvgV3CRTP::V3C_UNIT_TYPE(id));
            //}
                //state.next_gof();
                break;
            }
            // Get difference from last sleep and sleep if needed
            const auto elapsed_time = std::chrono::high_resolution_clock::now() - last_sleep_time;
            std::this_thread::sleep_for(std::chrono::nanoseconds((1000000000 / uvgV3CRTP::SEND_FRAME_RATE)) - elapsed_time);
            last_sleep_time = std::chrono::high_resolution_clock::now();  // Update last send time
        }

        uvgvpcc_enc::Logger::log<uvgvpcc_enc::LogLevel::TRACE>("APPLICATION",
                                                               "Processed V3C chunk of size " + std::to_string(len) + " bytes.\n");

        if (state.get_error_flag() == uvgV3CRTP::ERROR_TYPE::EOS) {
            state.reset_error_flag(); //More chunks are added later so reset EOS
        }
    }

    // ******** Print info about sample stream **********
    //
    // Print state and bitstream info
    //state.print_state(false);

    //std::cout << "Bitstream info: " << std::endl;
    //state.print_bitstream_info();

    size_t len = 0;
    auto info = std::unique_ptr<char, decltype(&free)>(state.get_bitstream_info_string(uvgV3CRTP::INFO_FMT::LOGGING, &len), &free);
    uvgvpcc_enc::Logger::log<uvgvpcc_enc::LogLevel::TRACE>("APPLICATION", "Bitstream info string: \n" + std::string(info.get(), len) + "\n");
    //
    //  **************************************

    if (state.get_error_flag() != uvgV3CRTP::ERROR_TYPE::OK && state.get_error_flag() != uvgV3CRTP::ERROR_TYPE::EOS) {
        throw std::runtime_error(std::string("V3C Sender : Sending error (message: ") + state.get_error_msg() + ")");
    }
#else
    throw std::runtime_error("V3C RTP not enabled, re-run cmake with '-DENABLE_V3CRTP=ON'.");
#endif
}

/// @brief Simple application wrapper taking a command string as input to set multiple encoder parameters.
/// @param parametersCommand
void setParameters(const std::string& parametersCommand) {
    // Iterate over each substring separated by commas
    std::string segment;
    std::stringstream ss(parametersCommand);
    while (std::getline(ss, segment, ',')) {
        if (segment.empty()) {
            continue;
        }  // Skip empty segments (e.g., trailing comma)

        // Check if the segment matches the "parameterName=parameterValue" pair pattern
        std::smatch match;
        if (std::regex_match(segment, match, std::regex(R"((\w+)=([^,]*))"))) {
            uvgvpcc_enc::API::setParameter(match[1], match[2]);
        } else {
            // If the regex does not match, the format is incorrect
            std::string errorMessage = "Invalid format detected here: '";
            errorMessage += segment;
            errorMessage += "'. Here is the expected format: 'parameterName=parameterValue'.\nThe full parameters command: ";
            errorMessage += parametersCommand;
            errorMessage += "\n";
            throw std::runtime_error(errorMessage);
        }
    }
}

}  // anonymous namespace

/// @brief This example application offers a simple approach to working with the uvgVPCCenc library and highlights the essential setup steps
/// required for its use.
/// @param argc
/// @param argv Application command line
/// @return
int main(const int argc, const char* const argv[]) {
    uvgvpcc_enc::Logger::log<uvgvpcc_enc::LogLevel::INFO>("APPLICATION", "uvgVPCCenc application starts.\n");

    // Parse application parameters //
    cli::opts_t appParameters;
    bool exitOnParse = false;
    try {
        exitOnParse = cli::opts_parse(appParameters, argc, std::span<const char* const>(argv, argc));
    } catch (const std::exception& e) {
        uvgvpcc_enc::Logger::log<uvgvpcc_enc::LogLevel::FATAL>("APPLICATION",
                                                               "An exception was caught during the parsing of the application parameters.\n");
        uvgvpcc_enc::Logger::log<uvgvpcc_enc::LogLevel::FATAL>("APPLICATION", e.what() + std::string("\n"));
        cli::print_usage();
        return EXIT_FAILURE;
    }
    if (exitOnParse) {
        // --version or --help //
        return EXIT_SUCCESS;
    }

    // The only way for the application to change the encoder parameters is through the uvgvpcc_enc::API::setParameter(...) function. //
    try {
        setParameters(appParameters.uvgvpccParametersString);
        uvgvpcc_enc::API::setParameter("geoBitDepthInput", std::to_string(appParameters.inputGeoPrecision));
        uvgvpcc_enc::API::setParameter("nbThreadPCPart", std::to_string(appParameters.threads));
        uvgvpcc_enc::API::setParameter("occupancyEncodingNbThread", std::to_string(appParameters.threads));
        uvgvpcc_enc::API::setParameter("geometryEncodingNbThread", std::to_string(appParameters.threads));
        uvgvpcc_enc::API::setParameter("attributeEncodingNbThread", std::to_string(appParameters.threads));
    } catch (const std::exception& e) {
        uvgvpcc_enc::Logger::log<uvgvpcc_enc::LogLevel::FATAL>("LIBRARY",
                                                               "An exception was caught when setting parameters in the application.\n");
        return EXIT_FAILURE;
    }

    try {
        uvgvpcc_enc::API::initializeEncoder();
    } catch (const std::exception& e) {
        uvgvpcc_enc::Logger::log<uvgvpcc_enc::LogLevel::FATAL>("LIBRARY",
                                                               "An exception was caught during the initialization of the encoder.\n");
        uvgvpcc_enc::Logger::log<uvgvpcc_enc::LogLevel::FATAL>("LIBRARY", e.what() + std::string("\n"));
        cli::print_usage();
        return EXIT_FAILURE;
    }

    
    if(appParameters.dummyRun) {
        uvgvpcc_enc::Logger::log<uvgvpcc_enc::LogLevel::INFO>("APPLICATION","Dummy run finished without errors.\n");
        return EXIT_SUCCESS;
    }

    // Initialize the application input and output threads
    const std::shared_ptr<input_handler_args> in_args = std::make_shared<input_handler_args>(appParameters, nullptr, Retval::Running);
    std::thread inputTh(&inputReadThread, in_args);  // TODO(gg): in_args is read and modified by two threads at the same time
    size_t frameRead = 0;
    std::shared_ptr<uvgvpcc_enc::Frame> currFrame = nullptr;
    available_input_slot.release();

    uvgvpcc_enc::API::v3c_unit_stream output;  // Each v3c chunk gets appended to the V3C unit stream as they are encoded
    std::thread file_writer_thread;
<<<<<<< HEAD
    file_writer_thread = std::thread(file_writer, &output, appParameters.outputPath);

=======
    std::thread v3c_sender_thread;

    if (!appParameters.outputPath.empty()) file_writer_thread = std::thread(file_writer, &output, appParameters.outputPath);
    if (!appParameters.dstAddress.empty()) v3c_sender_thread = std::thread(v3c_sender, &output, appParameters.dstAddress, appParameters.dstPort);
    
>>>>>>> 0094a052
    // Main loop of the application, feeding one frame to the encoder at each iteration
    for (;;) {
        filled_input_slot.acquire();
        currFrame = in_args->frame_in;
        in_args->frame_in = nullptr;
        if (in_args->retval == Retval::Eof) {
            break;
        }
        if (in_args->retval == Retval::Failure) {
            return EXIT_FAILURE;
        }
        available_input_slot.release();

        try {
            // Entry point of the uvgVPCCenc library
            uvgvpcc_enc::API::encodeFrame(currFrame, &output);
        } catch (const std::runtime_error& e) {
            // Only one try and catch block. All exceptions thrown by the library are catched here.
            uvgvpcc_enc::Logger::log<uvgvpcc_enc::LogLevel::FATAL>(
                "APPLICATION", "Caught exception using uvgvpcc_enc library: " + std::string(e.what()) + " failed after processing\n");
            return EXIT_FAILURE;
        }
        frameRead++;
    }

    // After all frames are encoded, an empty v3c_chunk is pushed to output. It signals the end of data to file_writer thread.
    uvgvpcc_enc::API::emptyFrameQueue();

    output.io_mutex.lock();
    output.v3c_chunks.emplace();  // Push empty chunk to signal end of data
    output.io_mutex.unlock();
    output.available_chunks.release();

    if(file_writer_thread.joinable()) file_writer_thread.join();
    if(v3c_sender_thread.joinable()) v3c_sender_thread.join();

    uvgvpcc_enc::Logger::log<uvgvpcc_enc::LogLevel::INFO>("APPLICATION", "Encoded " + std::to_string(frameRead) + " frames.\n");

    inputTh.join();
    return EXIT_SUCCESS;
}<|MERGE_RESOLUTION|>--- conflicted
+++ resolved
@@ -59,15 +59,11 @@
 #include "extras/miniply.h"
 #include "uvgvpcc/log.hpp"
 #include "uvgvpcc/uvgvpcc.hpp"
-<<<<<<< HEAD
-=======
-#include "../utils/utils.hpp"
 
 #if defined(ENABLE_V3CRTP)
 #include <uvgv3crtp/version.h>
 #include <uvgv3crtp/v3c_api.h>
 #endif
->>>>>>> 0094a052
 
 namespace {
 
@@ -497,16 +493,11 @@
 
     uvgvpcc_enc::API::v3c_unit_stream output;  // Each v3c chunk gets appended to the V3C unit stream as they are encoded
     std::thread file_writer_thread;
-<<<<<<< HEAD
-    file_writer_thread = std::thread(file_writer, &output, appParameters.outputPath);
-
-=======
     std::thread v3c_sender_thread;
 
     if (!appParameters.outputPath.empty()) file_writer_thread = std::thread(file_writer, &output, appParameters.outputPath);
     if (!appParameters.dstAddress.empty()) v3c_sender_thread = std::thread(v3c_sender, &output, appParameters.dstAddress, appParameters.dstPort);
-    
->>>>>>> 0094a052
+
     // Main loop of the application, feeding one frame to the encoder at each iteration
     for (;;) {
         filled_input_slot.acquire();
